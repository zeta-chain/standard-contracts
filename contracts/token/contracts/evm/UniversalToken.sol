--- conflicted
+++ resolved
@@ -10,11 +10,8 @@
 import {Initializable} from "@openzeppelin/contracts-upgradeable/proxy/utils/Initializable.sol";
 import {OwnableUpgradeable} from "@openzeppelin/contracts-upgradeable/access/OwnableUpgradeable.sol";
 import {UUPSUpgradeable} from "@openzeppelin/contracts-upgradeable/proxy/utils/UUPSUpgradeable.sol";
-<<<<<<< HEAD
-=======
 import {Initializable} from "@openzeppelin/contracts-upgradeable/proxy/utils/Initializable.sol";
 import {ERC20BurnableUpgradeable} from "@openzeppelin/contracts-upgradeable/token/ERC20/extensions/ERC20BurnableUpgradeable.sol";
->>>>>>> f61fb4f3
 
 import "../shared/UniversalTokenEvents.sol";
 
@@ -22,10 +19,7 @@
     Initializable,
     ERC20Upgradeable,
     ERC20BurnableUpgradeable,
-<<<<<<< HEAD
     ERC20PausableUpgradeable,
-=======
->>>>>>> f61fb4f3
     OwnableUpgradeable,
     ERC20PermitUpgradeable,
     UUPSUpgradeable,
@@ -152,7 +146,6 @@
         address newImplementation
     ) internal override onlyOwner {}
 
-<<<<<<< HEAD
     function pause() public onlyOwner {
         _pause();
     }
@@ -168,7 +161,6 @@
     ) internal override(ERC20Upgradeable, ERC20PausableUpgradeable) {
         super._update(from, to, value);
     }
-=======
+
     receive() external payable {}
->>>>>>> f61fb4f3
 }
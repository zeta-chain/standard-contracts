// SPDX-License-Identifier: MIT
pragma solidity ^0.8.26;

import {RevertContext, RevertOptions} from "@zetachain/protocol-contracts/contracts/Revert.sol";
import "@zetachain/protocol-contracts/contracts/zevm/interfaces/UniversalContract.sol";
import "@zetachain/protocol-contracts/contracts/zevm/interfaces/IGatewayZEVM.sol";
import "@zetachain/protocol-contracts/contracts/zevm/interfaces/IWZETA.sol";
import "@zetachain/protocol-contracts/contracts/zevm/GatewayZEVM.sol";
import {SwapHelperLib} from "@zetachain/toolkit/contracts/SwapHelperLib.sol";
import {SystemContract} from "@zetachain/toolkit/contracts/SystemContract.sol";
import {ERC721Upgradeable} from "@openzeppelin/contracts-upgradeable/token/ERC721/ERC721Upgradeable.sol";
import {ERC721BurnableUpgradeable} from "@openzeppelin/contracts-upgradeable/token/ERC721/extensions/ERC721BurnableUpgradeable.sol";
import {ERC721EnumerableUpgradeable} from "@openzeppelin/contracts-upgradeable/token/ERC721/extensions/ERC721EnumerableUpgradeable.sol";
import {ERC721PausableUpgradeable} from "@openzeppelin/contracts-upgradeable/token/ERC721/extensions/ERC721PausableUpgradeable.sol";
import {ERC721URIStorageUpgradeable} from "@openzeppelin/contracts-upgradeable/token/ERC721/extensions/ERC721URIStorageUpgradeable.sol";
import {Initializable} from "@openzeppelin/contracts-upgradeable/proxy/utils/Initializable.sol";
import {OwnableUpgradeable} from "@openzeppelin/contracts-upgradeable/access/OwnableUpgradeable.sol";
import {UUPSUpgradeable} from "@openzeppelin/contracts-upgradeable/proxy/utils/UUPSUpgradeable.sol";

import "../shared/UniversalNFTEvents.sol";

contract UniversalNFT is
    Initializable,
    ERC721Upgradeable,
    ERC721URIStorageUpgradeable,
    ERC721EnumerableUpgradeable,
    ERC721PausableUpgradeable,
    OwnableUpgradeable,
    ERC721BurnableUpgradeable,
    UUPSUpgradeable,
<<<<<<< HEAD
    UniversalContract,
    Events
=======
    UniversalNFTEvents
>>>>>>> f61fb4f3
{
    GatewayZEVM public gateway;
    address public uniswapRouter;
    uint256 private _nextTokenId;
    bool public constant isUniversal = true;
    uint256 public gasLimitAmount;

    error TransferFailed();
    error Unauthorized();
    error InvalidAddress();
    error InvalidGasLimit();
    error ApproveFailed();
    error ZeroMsgValue();

    mapping(address => address) public connected;

    modifier onlyGateway() {
        if (msg.sender != address(gateway)) revert Unauthorized();
        _;
    }

    /// @custom:oz-upgrades-unsafe-allow constructor
    constructor() {
        _disableInitializers();
    }

    function initialize(
        address initialOwner,
        string memory name,
        string memory symbol,
        address payable gatewayAddress,
        uint256 gas,
        address uniswapRouterAddress
    ) public initializer {
        __ERC721_init(name, symbol);
        __ERC721Enumerable_init();
        __ERC721URIStorage_init();
        __Ownable_init(initialOwner);
        __ERC721Burnable_init();
        __UUPSUpgradeable_init();
        if (gatewayAddress == address(0) || uniswapRouterAddress == address(0))
            revert InvalidAddress();
        if (gas == 0) revert InvalidGasLimit();
        gateway = GatewayZEVM(gatewayAddress);
        uniswapRouter = uniswapRouterAddress;
        gasLimitAmount = gas;
    }

    function setGasLimit(uint256 gas) external onlyOwner {
        if (gas == 0) revert InvalidGasLimit();
        gasLimitAmount = gas;
    }

    function setConnected(
        address zrc20,
        address contractAddress
    ) external onlyOwner {
        connected[zrc20] = contractAddress;
        emit SetConnected(zrc20, contractAddress);
    }

    function transferCrossChain(
        uint256 tokenId,
        address receiver,
        address destination
    ) public payable {
        if (msg.value == 0) revert ZeroMsgValue();
        if (receiver == address(0)) revert InvalidAddress();
        string memory uri = tokenURI(tokenId);
        _burn(tokenId);

        (address gasZRC20, uint256 gasFee) = IZRC20(destination)
            .withdrawGasFeeWithGasLimit(gasLimitAmount);
        if (destination != gasZRC20) revert InvalidAddress();

        address WZETA = gateway.zetaToken();

        IWETH9(WZETA).deposit{value: msg.value}();
        IWETH9(WZETA).approve(uniswapRouter, msg.value);

        uint256 out = SwapHelperLib.swapTokensForExactTokens(
            uniswapRouter,
            WZETA,
            gasFee,
            gasZRC20,
            msg.value
        );

        uint256 remaining = msg.value - out;

        if (remaining > 0) {
            IWETH9(WZETA).withdraw(remaining);
            (bool success, ) = msg.sender.call{value: remaining}("");
            if (!success) revert TransferFailed();
        }

        bytes memory message = abi.encode(
            receiver,
            tokenId,
            uri,
            0,
            msg.sender
        );
        CallOptions memory callOptions = CallOptions(gasLimitAmount, false);

        RevertOptions memory revertOptions = RevertOptions(
            address(this),
            true,
            address(0),
            abi.encode(tokenId, uri, msg.sender),
            gasLimitAmount
        );

        IZRC20(gasZRC20).approve(address(gateway), gasFee);
        gateway.call(
            abi.encodePacked(connected[destination]),
            destination,
            message,
            callOptions,
            revertOptions
        );

        emit TokenTransfer(receiver, destination, tokenId, uri);
    }

    function safeMint(address to, string memory uri) public onlyOwner {
        uint256 hash = uint256(
            keccak256(
                abi.encodePacked(address(this), block.number, _nextTokenId++)
            )
        );

        uint256 tokenId = hash & 0x00FFFFFFFFFFFFFFFFFFFFFFFFFFFFFFFFFFFFFFFF;

        _safeMint(to, tokenId);
        _setTokenURI(tokenId, uri);
    }

    function onCall(
        MessageContext calldata context,
        address zrc20,
        uint256 amount,
        bytes calldata message
    ) external override onlyGateway {
        if (context.sender != connected[zrc20]) revert Unauthorized();

        (
            address destination,
            address receiver,
            uint256 tokenId,
            string memory uri,
            address sender
        ) = abi.decode(message, (address, address, uint256, string, address));

        if (destination == address(0)) {
            _safeMint(receiver, tokenId);
            _setTokenURI(tokenId, uri);
            emit TokenTransferReceived(receiver, tokenId, uri);
        } else {
            (address gasZRC20, uint256 gasFee) = IZRC20(destination)
                .withdrawGasFeeWithGasLimit(gasLimitAmount);
            if (destination != gasZRC20) revert InvalidAddress();

            uint256 out = SwapHelperLib.swapExactTokensForTokens(
                uniswapRouter,
                zrc20,
                amount,
                destination,
                0
            );

            if (!IZRC20(destination).approve(address(gateway), out)) {
                revert ApproveFailed();
            }
            gateway.withdrawAndCall(
                abi.encodePacked(connected[destination]),
                out - gasFee,
                destination,
                abi.encode(receiver, tokenId, uri, out - gasFee, sender),
                CallOptions(gasLimitAmount, false),
                RevertOptions(
                    address(this),
                    true,
                    address(0),
                    abi.encode(tokenId, uri, sender),
                    0
                )
            );
        }
        emit TokenTransferToDestination(receiver, destination, tokenId, uri);
    }

    function onRevert(RevertContext calldata context) external onlyGateway {
        (uint256 tokenId, string memory uri, address sender) = abi.decode(
            context.revertMessage,
            (uint256, string, address)
        );

        _safeMint(sender, tokenId);
        _setTokenURI(tokenId, uri);
        emit TokenTransferReverted(sender, tokenId, uri);
    }

    // The following functions are overrides required by Solidity.

    function _update(
        address to,
        uint256 tokenId,
        address auth
    )
        internal
        override(
            ERC721Upgradeable,
            ERC721EnumerableUpgradeable,
            ERC721PausableUpgradeable
        )
        returns (address)
    {
        return super._update(to, tokenId, auth);
    }

    function _increaseBalance(
        address account,
        uint128 value
    ) internal override(ERC721Upgradeable, ERC721EnumerableUpgradeable) {
        super._increaseBalance(account, value);
    }

    function tokenURI(
        uint256 tokenId
    )
        public
        view
        override(ERC721Upgradeable, ERC721URIStorageUpgradeable)
        returns (string memory)
    {
        return super.tokenURI(tokenId);
    }

    function supportsInterface(
        bytes4 interfaceId
    )
        public
        view
        override(
            ERC721Upgradeable,
            ERC721EnumerableUpgradeable,
            ERC721URIStorageUpgradeable
        )
        returns (bool)
    {
        return super.supportsInterface(interfaceId);
    }

    function _authorizeUpgrade(
        address newImplementation
    ) internal override onlyOwner {}

    function pause() public onlyOwner {
        _pause();
    }

    function unpause() public onlyOwner {
        _unpause();
    }

    receive() external payable {}
}<|MERGE_RESOLUTION|>--- conflicted
+++ resolved
@@ -28,12 +28,7 @@
     OwnableUpgradeable,
     ERC721BurnableUpgradeable,
     UUPSUpgradeable,
-<<<<<<< HEAD
-    UniversalContract,
-    Events
-=======
     UniversalNFTEvents
->>>>>>> f61fb4f3
 {
     GatewayZEVM public gateway;
     address public uniswapRouter;

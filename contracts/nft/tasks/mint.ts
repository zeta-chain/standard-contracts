--- conflicted
+++ resolved
@@ -12,10 +12,10 @@
     );
   }
 
-<<<<<<< HEAD
   if (!isAddress(args.contract)) {
     throw new Error("Invalid Ethereum address provided.");
-=======
+  }
+
   const supportedProtocols = ["https", "ipfs"];
 
   const isValidTokenUri = isURL(args.tokenUri, {
@@ -29,7 +29,6 @@
         args.tokenUri
       }. Supported protocols are: ${supportedProtocols.join(", ")}.`
     );
->>>>>>> 3b9a093e
   }
 
   const contract = await hre.ethers.getContractAt(
